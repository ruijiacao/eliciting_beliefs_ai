--- conflicted
+++ resolved
@@ -237,11 +237,7 @@
   },
   {
    "cell_type": "code",
-<<<<<<< HEAD
    "execution_count": 4,
-=======
-   "execution_count": 12,
->>>>>>> cdd7c189
    "metadata": {},
    "outputs": [],
    "source": [
@@ -261,11 +257,7 @@
   },
   {
    "cell_type": "code",
-<<<<<<< HEAD
    "execution_count": 5,
-=======
-   "execution_count": 11,
->>>>>>> cdd7c189
    "metadata": {},
    "outputs": [],
    "source": [
@@ -289,11 +281,7 @@
   },
   {
    "cell_type": "code",
-<<<<<<< HEAD
    "execution_count": 6,
-=======
-   "execution_count": null,
->>>>>>> cdd7c189
    "metadata": {},
    "outputs": [
     {
@@ -903,10 +891,6 @@
     "    X, y = X[perm], y[perm]\n",
     "    return X[y == 1], X[y == 0]\n",
     "\n",
-<<<<<<< HEAD
-=======
-    "\n",
->>>>>>> cdd7c189
     "DATA_PATH = \"../datasets/cities.csv\"   # adjust as needed\n",
     "df = pd.read_csv(DATA_PATH)\n",
     "\n",
